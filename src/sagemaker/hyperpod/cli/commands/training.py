--- conflicted
+++ resolved
@@ -24,7 +24,6 @@
 
 def pytorch_create():
     """Create a PyTorch job."""
-<<<<<<< HEAD
     (HyperPodPytorchJob, Metadata, generate_click_command, SCHEMA_REGISTRY, _hyperpod_telemetry_emitter, Feature) = _ensure_training_deps()
     
     @click.command("hyp-pytorch-job")
@@ -69,45 +68,6 @@
             raise click.UsageError(f"Failed to create job: {str(e)}")
     
     return _pytorch_create
-=======
-    try:
-        click.echo(f"Using version: {version}")
-        job_name = config.get("name")
-        namespace = config.get("namespace")
-        spec = config.get("spec")
-        metadata_labels = config.get("labels")
-        annotations = config.get("annotations")
-
-        # Prepare metadata
-        metadata_kwargs = {"name": job_name}
-        if namespace:
-            metadata_kwargs["namespace"] = namespace
-        if metadata_labels:
-            metadata_kwargs["labels"] = metadata_labels
-        if annotations:
-            metadata_kwargs["annotations"] = annotations
-
-        # Prepare job kwargs
-        job_kwargs = {
-            "metadata": Metadata(**metadata_kwargs),
-            "replica_specs": spec.get("replica_specs"),
-        }
-
-        # Add nproc_per_node if present
-        if "nproc_per_node" in spec:
-            job_kwargs["nproc_per_node"] = spec.get("nproc_per_node")
-
-        # Add run_policy if present
-        if "run_policy" in spec:
-            job_kwargs["run_policy"] = spec.get("run_policy")
-
-        # Create job
-        job = HyperPodPytorchJob(**job_kwargs)
-        job.create(debug=debug)
-
-    except Exception as e:
-        raise click.UsageError(f"Failed to create job: {str(e)}")
->>>>>>> 96c5b2b8
 
 
 @click.command("hyp-pytorch-job")
