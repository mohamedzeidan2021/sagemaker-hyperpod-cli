# Changelog

<<<<<<< HEAD
## v.3.2.2 (2025-09-03)
=======
## v.3.2.2 (2025-09-10)
>>>>>>> 162fb796

### Features

  * Fix for production canary failures caused by bad training job template.
<<<<<<< HEAD
=======
  * New version for Health Monitoring Agent (1.0.790.0_1.0.266.0) with minor improvements and bug fixes.
>>>>>>> 162fb796

## v3.2.1 (2025-08-27)

### Features

 * Cluster management 
   * Bug Fixes with cluster creation
   * Enable cluster template to be installed with hyperpod CLI .

## v3.2.0 (2025-08-25)

### Features

 * Cluster management 
   * Creation of cluster stack 
   * Describing and listing a cluster stack 
   * Updating a cluster 
 * Init Experience 
   * Init, Validate, Create with local configurations
 

## v3.1.0 (2025-08-13)

### Features
 * Task Governance feature for training jobs.


## v3.0.2 (2025-07-31)

### Features

 * Update volume flag to support hostPath and PVC
 * Add an option to disable the deployment of KubeFlow TrainingOperator
 * Enable telemetry for CLI

## v3.0.0 (2025-07-10)

### Features

 * Training Job - Create, List , Get 
 * Inference Jumpstart - Create , List, Get, Invoke
 * Inference Custom - Create , List, Get, Invoke
 * Observability changes

## v2.0.0 (2024-12-04)

### Features

- feature: The HyperPod CLI now support ([Hyperpod recipes](https://github.com/aws/sagemaker-hyperpod-recipes.git)). The HyperPod recipes enable customers to get started training and fine-tuning popular publicly-available foundation models like Llama 3.1 405B in minutes. Learn more ([here](https://github.com/aws/sagemaker-hyperpod-recipes.git)).

## v1.0.0 (2024-09-09)

### Features

- feature: Add support for SageMaker HyperPod CLI


<|MERGE_RESOLUTION|>--- conflicted
+++ resolved
@@ -1,72 +1,65 @@
-# Changelog
-
-<<<<<<< HEAD
-## v.3.2.2 (2025-09-03)
-=======
-## v.3.2.2 (2025-09-10)
->>>>>>> 162fb796
-
-### Features
-
-  * Fix for production canary failures caused by bad training job template.
-<<<<<<< HEAD
-=======
-  * New version for Health Monitoring Agent (1.0.790.0_1.0.266.0) with minor improvements and bug fixes.
->>>>>>> 162fb796
-
-## v3.2.1 (2025-08-27)
-
-### Features
-
- * Cluster management 
-   * Bug Fixes with cluster creation
-   * Enable cluster template to be installed with hyperpod CLI .
-
-## v3.2.0 (2025-08-25)
-
-### Features
-
- * Cluster management 
-   * Creation of cluster stack 
-   * Describing and listing a cluster stack 
-   * Updating a cluster 
- * Init Experience 
-   * Init, Validate, Create with local configurations
- 
-
-## v3.1.0 (2025-08-13)
-
-### Features
- * Task Governance feature for training jobs.
-
-
-## v3.0.2 (2025-07-31)
-
-### Features
-
- * Update volume flag to support hostPath and PVC
- * Add an option to disable the deployment of KubeFlow TrainingOperator
- * Enable telemetry for CLI
-
-## v3.0.0 (2025-07-10)
-
-### Features
-
- * Training Job - Create, List , Get 
- * Inference Jumpstart - Create , List, Get, Invoke
- * Inference Custom - Create , List, Get, Invoke
- * Observability changes
-
-## v2.0.0 (2024-12-04)
-
-### Features
-
-- feature: The HyperPod CLI now support ([Hyperpod recipes](https://github.com/aws/sagemaker-hyperpod-recipes.git)). The HyperPod recipes enable customers to get started training and fine-tuning popular publicly-available foundation models like Llama 3.1 405B in minutes. Learn more ([here](https://github.com/aws/sagemaker-hyperpod-recipes.git)).
-
-## v1.0.0 (2024-09-09)
-
-### Features
-
-- feature: Add support for SageMaker HyperPod CLI
-
-
+# Changelog
+
+## v.3.2.2 (2025-09-10)
+
+### Features
+
+  * Fix for production canary failures caused by bad training job template.
+  * New version for Health Monitoring Agent (1.0.790.0_1.0.266.0) with minor improvements and bug fixes.
+
+## v3.2.1 (2025-08-27)
+
+### Features
+
+ * Cluster management 
+   * Bug Fixes with cluster creation
+   * Enable cluster template to be installed with hyperpod CLI .
+
+## v3.2.0 (2025-08-25)
+
+### Features
+
+ * Cluster management 
+   * Creation of cluster stack 
+   * Describing and listing a cluster stack 
+   * Updating a cluster 
+ * Init Experience 
+   * Init, Validate, Create with local configurations
+ 
+
+## v3.1.0 (2025-08-13)
+
+### Features
+ * Task Governance feature for training jobs.
+
+
+## v3.0.2 (2025-07-31)
+
+### Features
+
+ * Update volume flag to support hostPath and PVC
+ * Add an option to disable the deployment of KubeFlow TrainingOperator
+ * Enable telemetry for CLI
+
+## v3.0.0 (2025-07-10)
+
+### Features
+
+ * Training Job - Create, List , Get 
+ * Inference Jumpstart - Create , List, Get, Invoke
+ * Inference Custom - Create , List, Get, Invoke
+ * Observability changes
+
+## v2.0.0 (2024-12-04)
+
+### Features
+
+- feature: The HyperPod CLI now support ([Hyperpod recipes](https://github.com/aws/sagemaker-hyperpod-recipes.git)). The HyperPod recipes enable customers to get started training and fine-tuning popular publicly-available foundation models like Llama 3.1 405B in minutes. Learn more ([here](https://github.com/aws/sagemaker-hyperpod-recipes.git)).
+
+## v1.0.0 (2024-09-09)
+
+### Features
+
+- feature: Add support for SageMaker HyperPod CLI
+
+